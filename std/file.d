// Written in the D programming language.

/**
Utilities for manipulating files and scanning directories. Functions
in this module handle files as a unit, e.g., read or write one _file
at a time. For opening files and manipulating them via handles refer
to module $(D $(LINK2 std_stdio.html,std.stdio)).

Macros:
WIKI = Phobos/StdFile

Copyright: Copyright Digital Mars 2007 - 2011.
License:   $(WEB boost.org/LICENSE_1_0.txt, Boost License 1.0).
Authors:   $(WEB digitalmars.com, Walter Bright),
           $(WEB erdani.org, Andrei Alexandrescu),
           Jonathan M Davis
Source:    $(PHOBOSSRC std/_file.d)
 */
module std.file;

import core.memory;
import core.stdc.stdio, core.stdc.stdlib, core.stdc.string,
       core.stdc.errno, std.algorithm, std.array, std.conv,
       std.datetime, std.exception, std.format, std.path, std.process,
       std.range, std.stdio, std.string, std.traits,
       std.typecons, std.typetuple, std.utf;

import std.metastrings; //For generating deprecation messages only. Remove once
                        //deprecation path complete.

version (Windows)
{
    import core.sys.windows.windows, std.windows.syserror;
}
else version (Posix)
{
    import core.sys.posix.dirent, core.sys.posix.fcntl, core.sys.posix.sys.stat,
        core.sys.posix.sys.time, core.sys.posix.unistd, core.sys.posix.utime;
}
else
    static assert(false, "Module " ~ .stringof ~ " not implemented for this OS.");

version (unittest)
{
    import core.thread;

    private @property string deleteme()
    {
        static _deleteme = "deleteme.dmd.unittest";
        static _first = true;

        if(_first)
        {
            version(Windows)
                _deleteme = buildPath(std.process.getenv("TEMP"), _deleteme);
            else version(Posix)
                _deleteme = "/tmp/" ~ _deleteme;

            _first = false;
        }


        return _deleteme;
    }
}


// @@@@ TEMPORARY - THIS SHOULD BE IN THE CORE @@@
// {{{
version (Windows)
{
    enum FILE_ATTRIBUTE_REPARSE_POINT = 0x400;
}
else version (Posix)
{
    version (OSX)
    {
        import core.stdc.config : c_long;
        // struct prefix to distinguish it from the stat() function.
        // Ported from /usr/include/sys/stat.h on an OS X Lion box.
        struct struct_stat64
        {
            dev_t st_dev;        /// device
            mode_t st_mode;
            nlink_t st_nlink;    /// link count
            ulong st_ino;        /// file serial number
            uid_t st_uid;        /// user ID of file's owner
            gid_t st_gid;        /// user ID of group's owner
            dev_t st_rdev;       /// if device then device number

            time_t st_atime;
            c_long st_atimensec;
            time_t st_mtime;
            c_long st_mtimensec;
            time_t st_ctime;
            c_long st_ctimensec;
            time_t st_birthtime;
            c_long st_birthtimensec;

            off_t st_size;
            blkcnt_t st_blocks;      /// number of allocated 512 byte blocks
            blksize_t st_blksize;    /// optimal I/O block size

            uint st_flags;
            uint st_gen;
            int st_lspare; /* RESERVED: DO NOT USE! */
            long st_qspare[2]; /* RESERVED: DO NOT USE! */
        }

        extern(C) int fstat64(int, struct_stat64*);
        extern(C) int stat64(in char*, struct_stat64*);
        extern(C) int lstat64(in char*, struct_stat64*);
    }
    else version (FreeBSD)
    {
        alias core.sys.posix.sys.stat.stat_t struct_stat64;
        alias core.sys.posix.sys.stat.fstat  fstat64;
        alias core.sys.posix.sys.stat.stat   stat64;
        alias core.sys.posix.sys.stat.lstat  lstat64;
    }
    else
    {
        version(D_LP64)
        {
            struct struct_stat64
            {
                ulong st_dev;
                ulong st_ino;
                ulong st_nlink;
                uint  st_mode;
                uint  st_uid;
                uint  st_gid;
                int   __pad0;
                ulong st_rdev;
                long  st_size;
                long  st_blksize;
                long  st_blocks;
                long  st_atime;
                ulong st_atimensec;
                long  st_mtime;
                ulong st_mtimensec;
                long  st_ctime;
                ulong st_ctimensec;
                long[3]  __unused;
            }
            static assert(struct_stat64.sizeof == 144);
        }
        else
        {
            struct struct_stat64        // distinguish it from the stat() function
            {
                ulong st_dev;        /// device
                uint __pad1;
                uint st_ino;        /// file serial number
                uint st_mode;        /// file mode
                uint st_nlink;        /// link count
                uint st_uid;        /// user ID of file's owner
                uint st_gid;        /// user ID of group's owner
                ulong st_rdev;        /// if device then device number
                uint __pad2;
                align(4) ulong st_size;
                int st_blksize;        /// optimal I/O block size
                ulong st_blocks;        /// number of allocated 512 byte blocks
                int st_atime;
                uint st_atimensec;
                int st_mtime;
                uint st_mtimensec;
                int st_ctime;
                uint st_ctimensec;

                ulong st_ino64;
            }
            //static assert(struct_stat64.sizeof == 88); // copied from d1, but it's currently 96 bytes, not 88.
        }

        extern(C) int fstat64(int, struct_stat64*);
        extern(C) int stat64(in char*, struct_stat64*);
        extern(C) int lstat64(in char*, struct_stat64*);
    }
}
// }}}


/++
    Exception thrown for file I/O errors.
 +/
class FileException : Exception
{
    /++
        OS error code.
     +/
    immutable uint errno;

    /++
        Constructor which takes an error message.

        Params:
            name = Name of file for which the error occurred.
            msg  = Message describing the error.
            file = The file where the error occurred.
            line = The line where the error occurred.
     +/
    this(in char[] name, in char[] msg, string file = __FILE__, size_t line = __LINE__)
    {
        if(msg.empty)
            super(name.idup, file, line);
        else
            super(text(name, ": ", msg), file, line);

        errno = 0;
    }

    /++
        Constructor which takes the error number ($(LUCKY GetLastError)
        in Windows, $(D_PARAM getErrno) in Posix).

        Params:
            name = Name of file for which the error occurred.
            msg  = Message describing the error.
            file = The file where the error occurred.
            line = The line where the error occurred.
     +/
    version(Windows) this(in char[] name,
                          uint errno = .GetLastError(),
                          string file = __FILE__,
                          size_t line = __LINE__)
    {
        this(name, sysErrorString(errno), file, line);
        this.errno = errno;
    }

    /++
        Constructor which takes the error number ($(LUCKY GetLastError)
        in Windows, $(D_PARAM getErrno) in Posix).

        Params:
            name = Name of file for which the error occurred.
            msg  = Message describing the error.
            file = The file where the error occurred.
            line = The line where the error occurred.
     +/
    version(Posix) this(in char[] name,
                        uint errno = .getErrno(),
                        string file = __FILE__,
                        size_t line = __LINE__)
    {
        auto s = strerror(errno);
        this(name, to!string(s), file, line);
        this.errno = errno;
    }
}

private T cenforce(T)(T condition, lazy const(char)[] name, string file = __FILE__, size_t line = __LINE__)
{
    if (!condition)
    {
      version (Windows)
      {
        throw new FileException(name, .GetLastError(), file, line);
      }
      else version (Posix)
      {
        throw new FileException(name, .getErrno(), file, line);
      }
    }
    return condition;
}

/* **********************************
 * Basic File operations.
 */

/********************************************
Read entire contents of file $(D name) and returns it as an untyped
array. If the file size is larger than $(D upTo), only $(D upTo)
bytes are read.

Example:

----
import std.file, std.stdio;
void main()
{
   auto bytes = cast(ubyte[]) read("filename", 5);
   if (bytes.length == 5)
       writefln("The fifth byte of the file is 0x%x", bytes[4]);
}
----

Returns: Untyped array of bytes _read.

Throws: $(D FileException) on error.
 */
void[] read(in char[] name, size_t upTo = size_t.max)
{
    version(Windows)
    {
        alias TypeTuple!(GENERIC_READ,
                FILE_SHARE_READ, (SECURITY_ATTRIBUTES*).init, OPEN_EXISTING,
                FILE_ATTRIBUTE_NORMAL | FILE_FLAG_SEQUENTIAL_SCAN,
                HANDLE.init)
            defaults;
        auto h = CreateFileW(std.utf.toUTF16z(name), defaults);

        cenforce(h != INVALID_HANDLE_VALUE, name);
        scope(exit) cenforce(CloseHandle(h), name);
        auto size = GetFileSize(h, null);
        cenforce(size != INVALID_FILE_SIZE, name);
        size = min(upTo, size);
        auto buf = uninitializedArray!(ubyte[])(size);
        scope(failure) delete buf;

        DWORD numread = void;
        cenforce(ReadFile(h,buf.ptr, size, &numread, null) == 1
                && numread == size, name);
        return buf[0 .. size];
    }
    else version(Posix)
    {
        // A few internal configuration parameters {
        enum size_t
            minInitialAlloc = 1024 * 4,
            maxInitialAlloc = size_t.max / 2,
            sizeIncrement = 1024 * 16,
            maxSlackMemoryAllowed = 1024;
        // }

        immutable fd = core.sys.posix.fcntl.open(toStringz(name),
                core.sys.posix.fcntl.O_RDONLY);
        cenforce(fd != -1, name);
        scope(exit) core.sys.posix.unistd.close(fd);

        struct_stat64 statbuf = void;
        cenforce(fstat64(fd, &statbuf) == 0, name);
        //cenforce(core.sys.posix.sys.stat.fstat(fd, &statbuf) == 0, name);

        immutable initialAlloc = to!size_t(statbuf.st_size
            ? min(statbuf.st_size + 1, maxInitialAlloc)
            : minInitialAlloc);
        void[] result = uninitializedArray!(ubyte[])(initialAlloc);
        scope(failure) delete result;
        size_t size = 0;

        for (;;)
        {
            immutable actual = core.sys.posix.unistd.read(fd, result.ptr + size,
                    min(result.length, upTo) - size);
            cenforce(actual != -1, name);
            if (actual == 0) break;
            size += actual;
            if (size < result.length) continue;
            immutable newAlloc = size + sizeIncrement;
            result = GC.realloc(result.ptr, newAlloc, GC.BlkAttr.NO_SCAN)
                [0 .. newAlloc];
        }

        return result.length - size >= maxSlackMemoryAllowed
            ? GC.realloc(result.ptr, size, GC.BlkAttr.NO_SCAN)[0 .. size]
            : result[0 .. size];
    }
}

unittest
{
    write(deleteme, "1234");
    scope(exit) { assert(exists(deleteme)); remove(deleteme); }
    assert(read(deleteme, 2) == "12");
    assert(read(deleteme) == "1234");
}

version (linux) unittest
{
    // A file with "zero" length that doesn't have 0 length at all
    auto s = std.file.readText("/proc/sys/kernel/osrelease");
    assert(s.length > 0);
    //writefln("'%s'", s);
}

/********************************************
Read and validates (using $(XREF utf, validate)) a text file. $(D S)
can be a type of array of characters of any width and constancy. No
width conversion is performed; if the width of the characters in file
$(D name) is different from the width of elements of $(D S),
validation will fail.

Returns: Array of characters read.

Throws: $(D FileException) on file error, $(D UTFException) on UTF
decoding error.

Example:

----
enforce(system("echo abc>deleteme") == 0);
scope(exit) remove("deleteme");
enforce(chomp(readText("deleteme")) == "abc");
----
 */

S readText(S = string)(in char[] name)
{
    auto result = cast(S) read(name);
    std.utf.validate(result);
    return result;
}

unittest
{
    write(deleteme, "abc\n");
    scope(exit) { assert(exists(deleteme)); remove(deleteme); }
    enforce(chomp(readText(deleteme)) == "abc");
}

/*********************************************
Write $(D buffer) to file $(D name).
Throws: $(D FileException) on error.

Example:

----
import std.file;
void main()
{
   int[] a = [ 0, 1, 1, 2, 3, 5, 8 ];
   write("filename", a);
   assert(cast(int[]) read("filename") == a);
}
----
 */
void write(in char[] name, const void[] buffer)
{
    version(Windows)
    {
        alias TypeTuple!(GENERIC_WRITE, 0, null, CREATE_ALWAYS,
                FILE_ATTRIBUTE_NORMAL | FILE_FLAG_SEQUENTIAL_SCAN,
                HANDLE.init)
            defaults;
        auto h = CreateFileW(std.utf.toUTF16z(name), defaults);

        cenforce(h != INVALID_HANDLE_VALUE, name);
        scope(exit) cenforce(CloseHandle(h), name);
        DWORD numwritten;
        cenforce(WriteFile(h, buffer.ptr, to!DWORD(buffer.length), &numwritten, null) == 1
                && buffer.length == numwritten,
                name);
    }
    else version(Posix)
        return writeImpl(name, buffer, O_CREAT | O_WRONLY | O_TRUNC);
}

/*********************************************
Appends $(D buffer) to file $(D name).
Throws: $(D FileException) on error.

Example:

----
import std.file;
void main()
{
   int[] a = [ 0, 1, 1, 2, 3, 5, 8 ];
   write("filename", a);
   int[] b = [ 13, 21 ];
   append("filename", b);
   assert(cast(int[]) read("filename") == a ~ b);
}
----
 */
void append(in char[] name, in void[] buffer)
{
    version(Windows)
    {
        alias TypeTuple!(GENERIC_WRITE,0,null,OPEN_ALWAYS,
                FILE_ATTRIBUTE_NORMAL | FILE_FLAG_SEQUENTIAL_SCAN,HANDLE.init)
            defaults;

        auto h = CreateFileW(std.utf.toUTF16z(name), defaults);

        cenforce(h != INVALID_HANDLE_VALUE, name);
        scope(exit) cenforce(CloseHandle(h), name);
        DWORD numwritten;
        cenforce(SetFilePointer(h, 0, null, FILE_END) != INVALID_SET_FILE_POINTER
                && WriteFile(h,buffer.ptr,to!DWORD(buffer.length),&numwritten,null) == 1
                && buffer.length == numwritten,
                name);
    }
    else version(Posix)
        return writeImpl(name, buffer, O_APPEND | O_WRONLY | O_CREAT);
}

// Posix implementation helper for write and append

version(Posix) private void writeImpl(in char[] name,
        in void[] buffer, in uint mode)
{
    immutable fd = core.sys.posix.fcntl.open(toStringz(name),
            mode, octal!666);
    cenforce(fd != -1, name);
    {
        scope(failure) core.sys.posix.unistd.close(fd);
        immutable size = buffer.length;
        cenforce(
            core.sys.posix.unistd.write(fd, buffer.ptr, size) == size,
            name);
    }
    cenforce(core.sys.posix.unistd.close(fd) == 0, name);
}

/***************************************************
 * Rename file $(D from) to $(D to).
 * Throws: $(D FileException) on error.
 */
void rename(in char[] from, in char[] to)
{
    version(Windows)
    {
        enforce(MoveFileW(std.utf.toUTF16z(from), std.utf.toUTF16z(to)),
                new FileException(
                    text("Attempting to rename file ", from, " to ",
                            to)));
    }
    else version(Posix)
        cenforce(core.stdc.stdio.rename(toStringz(from), toStringz(to)) == 0, to);
}

/***************************************************
Delete file $(D name).
Throws: $(D FileException) on error.
 */
void remove(in char[] name)
{
    version(Windows)
    {
        cenforce(DeleteFileW(std.utf.toUTF16z(name)), name);
    }
    else version(Posix)
        cenforce(core.stdc.stdio.remove(toStringz(name)) == 0,
            "Failed to remove file " ~ name);
}

/***************************************************
Get size of file $(D name) in bytes.

Throws: $(D FileException) on error (e.g., file not found).
 */
ulong getSize(in char[] name)
{
    version(Windows)
    {
        const (char)[] file = name[];

        //FindFirstFileX can't handle file names which end in a backslash.
        if(file.endsWith(sep))
            file.popBackN(sep.length);

        WIN32_FIND_DATAW filefindbuf;

        HANDLE findhndl = FindFirstFileW(std.utf.toUTF16z(file), &filefindbuf);
        uint resulth = filefindbuf.nFileSizeHigh;
        uint resultl = filefindbuf.nFileSizeLow;

        cenforce(findhndl != cast(HANDLE)-1 && FindClose(findhndl), file);
        return (cast(ulong) resulth << 32) + resultl;
    }
    else version(Posix)
    {
        struct_stat64 statbuf = void;
        cenforce(stat64(toStringz(name), &statbuf) == 0, name);
        return statbuf.st_size;
    }
}

unittest
{
    // create a file of size 1
    write(deleteme, "a");
    scope(exit) { assert(exists(deleteme)); remove(deleteme); }
    assert(getSize(deleteme) == 1);
    // create a file of size 3
    write(deleteme, "abc");
    assert(getSize(deleteme) == 3);
}


/++
    Get the access and modified times of file $(D name).

    Params:
        name                 = File name to get times for.
        fileAccessTime       = Time the file was last accessed.
        fileModificationTime = Time the file was last modified.

    Throws:
        $(D FileException) on error.
 +/
void getTimes(in char[] name,
              out SysTime fileAccessTime,
              out SysTime fileModificationTime)
{
    version(Windows)
    {
        WIN32_FIND_DATAW filefindbuf;

        HANDLE findhndl = FindFirstFileW(std.utf.toUTF16z(name), &filefindbuf);
        fileAccessTime = std.datetime.FILETIMEToSysTime(&filefindbuf.ftLastAccessTime);
        fileModificationTime = std.datetime.FILETIMEToSysTime(&filefindbuf.ftLastWriteTime);

        enforce(findhndl != cast(HANDLE)-1, new FileException(name.idup));

        FindClose(findhndl);
    }
    else version(Posix)
    {
        struct_stat64 statbuf = void;

        cenforce(stat64(toStringz(name), &statbuf) == 0, name);

        fileAccessTime = SysTime(unixTimeToStdTime(statbuf.st_atime));
        fileModificationTime = SysTime(unixTimeToStdTime(statbuf.st_mtime));
    }
}

unittest
{
    auto currTime = Clock.currTime();

    write(deleteme, "a");
    scope(exit) { assert(exists(deleteme)); remove(deleteme); }

    SysTime accessTime1 = void;
    SysTime modificationTime1 = void;

    getTimes(deleteme, accessTime1, modificationTime1);

    enum leeway = dur!"seconds"(5);

    {
        auto diffa = accessTime1 - currTime;
        auto diffm = modificationTime1 - currTime;
        scope(failure) writefln("[%s] [%s] [%s] [%s] [%s]", accessTime1, modificationTime1, currTime, diffa, diffm);

        assert(abs(diffa) <= leeway);
        assert(abs(diffm) <= leeway);
    }

    version(fullFileTests)
    {
        enum sleepTime = dur!"seconds"(2);
        Thread.sleep(sleepTime);

        currTime = Clock.currTime();
        write(deleteme, "b");

        SysTime accessTime2 = void;
        SysTime modificationTime2 = void;

        getTimes(deleteme, accessTime2, modificationTime2);

        {
            auto diffa = accessTime2 - currTime;
            auto diffm = modificationTime2 - currTime;
            scope(failure) writefln("[%s] [%s] [%s] [%s] [%s]", accessTime2, modificationTime2, currTime, diffa, diffm);

            //There is no guarantee that the access time will be updated.
            assert(abs(diffa) <= leeway + sleepTime);
            assert(abs(diffm) <= leeway);
        }

        assert(accessTime1 <= accessTime2);
        assert(modificationTime1 <= modificationTime2);
    }
}


/++
    $(BLUE This function is Windows-Only.)

    Get creation/access/modified times of file $(D name).

    This is the same as $(D getTimes) except that it also gives you the file
    creation time - which isn't possible on Posix systems.

    Params:
        name                 = File name to get times for.
        fileCreationTime     = Time the file was created.
        fileAccessTime       = Time the file was last accessed.
        fileModificationTime = Time the file was last modified.

    Throws:
        $(D FileException) on error.
 +/
version(StdDdoc) void getTimesWin(in char[] name,
                                  out SysTime fileCreationTime,
                                  out SysTime fileAccessTime,
                                  out SysTime fileModificationTime);
else version(Windows) void getTimesWin(in char[] name,
                                       out SysTime fileCreationTime,
                                       out SysTime fileAccessTime,
                                       out SysTime fileModificationTime)
{
    WIN32_FIND_DATAW filefindbuf;

    HANDLE findhndl = FindFirstFileW(std.utf.toUTF16z(name), &filefindbuf);
    fileCreationTime = std.datetime.FILETIMEToSysTime(&filefindbuf.ftCreationTime);
    fileAccessTime = std.datetime.FILETIMEToSysTime(&filefindbuf.ftLastAccessTime);
    fileModificationTime = std.datetime.FILETIMEToSysTime(&filefindbuf.ftLastWriteTime);

    if(findhndl == cast(HANDLE)-1)
    {
        throw new FileException(name.idup);
    }

    FindClose(findhndl);
}

version(Windows) unittest
{
    auto currTime = Clock.currTime();

    write(deleteme, "a");
    scope(exit) { assert(exists(deleteme)); remove(deleteme); }

    SysTime creationTime1 = void;
    SysTime accessTime1 = void;
    SysTime modificationTime1 = void;

    getTimesWin(deleteme, creationTime1, accessTime1, modificationTime1);

    enum leeway = dur!"seconds"(5);

    {
        auto diffc = creationTime1 - currTime;
        auto diffa = accessTime1 - currTime;
        auto diffm = modificationTime1 - currTime;
        scope(failure)
        {
            writefln("[%s] [%s] [%s] [%s] [%s] [%s] [%s]",
                     creationTime1, accessTime1, modificationTime1, currTime, diffc, diffa, diffm);
        }

        assert(abs(diffc) <= leeway);
        assert(abs(diffa) <= leeway);
        assert(abs(diffm) <= leeway);
    }

    version(fullFileTests)
    {
        Thread.sleep(dur!"seconds"(2));

        currTime = Clock.currTime();
        write(deleteme, "b");

        SysTime creationTime2 = void;
        SysTime accessTime2 = void;
        SysTime modificationTime2 = void;

        getTimesWin(deleteme, creationTime2, accessTime2, modificationTime2);

        {
            auto diffa = accessTime2 - currTime;
            auto diffm = modificationTime2 - currTime;
            scope(failure)
            {
                writefln("[%s] [%s] [%s] [%s] [%s]",
                         accessTime2, modificationTime2, currTime, diffa, diffm);
            }

            assert(abs(diffa) <= leeway);
            assert(abs(diffm) <= leeway);
        }

        assert(creationTime1 == creationTime2);
        assert(accessTime1 <= accessTime2);
        assert(modificationTime1 <= modificationTime2);
    }
}

/++
    $(RED Deprecated. It will be removed in May 2012.
          Please use the $(D getTimes) with two arguments instead.)

    $(BLUE This function is Posix-Only.)

    Get file status change time, acces time, and modification times
    of file $(D name).

    $(D getTimes) is the same on both Windows and Posix, but it is not
    possible to get the file creation time on Posix systems, so
    $(D getTimes) cannot give you the file creation time. $(D getTimesWin)
    does the same thing on Windows as $(D getTimes) except that it also gives
    you the file creation time. This function was created to do the same
    thing that the old, 3 argument $(D getTimes) was doing on Posix - giving
    you the time that the file status last changed - but ultimately, that's
    not really very useful, and we don't like having functions which are
    OS-specific when we can reasonably avoid it. So, this function is being
    deprecated. You can use $(D DirEntry)'s  $(D statBuf) property if you
    really want to get at that information (along with all of the other
    OS-specific stuff that $(D stat) gives you).

    Params:
        name                 = File name to get times for.
        fileStatusChangeTime = Time the file's status was last changed.
        fileAccessTime       = Time the file was last accessed.
        fileModificationTime = Time the file was last modified.

    Throws:
        $(D FileException) on error.
 +/
version(StdDdoc) deprecated void getTimesPosix(in char[] name,
                                               out SysTime fileStatusChangeTime,
                                               out SysTime fileAccessTime,
                                               out SysTime fileModificationTime);
else version(Posix) deprecated void getTimesPosix(C)(in C[] name,
                                                     out SysTime fileStatusChangeTime,
                                                     out SysTime fileAccessTime,
                                                     out SysTime fileModificationTime)
    if(is(Unqual!C == char))
{
    struct_stat64 statbuf = void;

    cenforce(stat64(toStringz(name), &statbuf) == 0, name);

    fileStatusChangeTime = SysTime(unixTimeToStdTime(statbuf.st_ctime));
    fileAccessTime = SysTime(unixTimeToStdTime(statbuf.st_atime));
    fileModificationTime = SysTime(unixTimeToStdTime(statbuf.st_mtime));
}


/++
    Returns the time that the given file was last modified.

    Throws:
        $(D FileException) if the given file does not exist.
+/
SysTime timeLastModified(in char[] name)
{
    version(Windows)
    {
        SysTime dummy = void;
        SysTime ftm = void;

        getTimesWin(name, dummy, dummy, ftm);

        return ftm;
    }
    else version(Posix)
    {
        struct_stat64 statbuf = void;

        cenforce(stat64(toStringz(name), &statbuf) == 0, name);

        return SysTime(unixTimeToStdTime(statbuf.st_mtime));
    }
}


/++
    Returns the time that the given file was last modified. If the
    file does not exist, returns $(D returnIfMissing).

    A frequent usage pattern occurs in build automation tools such as
    $(WEB gnu.org/software/make, make) or $(WEB
    en.wikipedia.org/wiki/Apache_Ant, ant). To check whether file $(D
    target) must be rebuilt from file $(D source) (i.e., $(D target) is
    older than $(D source) or does not exist), use the comparison
    below. The code throws a $(D FileException) if $(D source) does not
    exist (as it should). On the other hand, the $(D SysTime.min) default
    makes a non-existing $(D target) seem infinitely old so the test
    correctly prompts building it.

    Params:
        name            = The name of the file to get the modification time for.
        returnIfMissing = The time to return if the given file does not exist.

Examples:
--------------------
if(timeLastModified(source) >= timeLastModified(target, SysTime.min))
{
    // must (re)build
}
else
{
    // target is up-to-date
}
--------------------
+/
SysTime timeLastModified(in char[] name, SysTime returnIfMissing)
{
    version(Windows)
    {
        if(!exists(name))
            return returnIfMissing;

        SysTime dummy = void;
        SysTime ftm = void;

        getTimesWin(name, dummy, dummy, ftm);

        return ftm;
    }
    else version(Posix)
    {
        struct_stat64 statbuf = void;

        return stat64(toStringz(name), &statbuf) != 0 ?
               returnIfMissing :
               SysTime(unixTimeToStdTime(statbuf.st_mtime));
    }
}

unittest
{
    //std.process.system("echo a > deleteme") == 0 || assert(false);
    if(exists(deleteme))
        remove(deleteme);

    write(deleteme, "a\n");

    scope(exit)
    {
        assert(exists(deleteme));
        remove(deleteme);
    }

    // assert(lastModified("deleteme") >
    //         lastModified("this file does not exist", SysTime.min));
    //assert(lastModified("deleteme") > lastModified(__FILE__));
}


/++
    Returns whether the given file (or directory) exists.
 +/
@property bool exists(in char[] name)
{
    version(Windows)
    {
// http://msdn.microsoft.com/library/default.asp?url=/library/en-us/
// fileio/base/getfileattributes.asp
        return GetFileAttributesW(std.utf.toUTF16z(name)) != 0xFFFFFFFF;
    }
    else version(Posix)
    {
        /*
            The reason why we use stat (and not access) here is
            the quirky behavior of access for SUID programs: if
            we used access, a file may not appear to "exist",
            despite that the program would be able to open it
            just fine. The behavior in question is described as
            follows in the access man page:

            > The check is done using the calling process's real
            > UID and GID, rather than the effective IDs as is
            > done when actually attempting an operation (e.g.,
            > open(2)) on the file. This allows set-user-ID
            > programs to easily determine the invoking user's
            > authority.

            While various operating systems provide eaccess or
            euidaccess functions, these are not part of POSIX -
            so it's safer to use stat instead.
        */

        struct_stat64 statbuf = void;
        return stat64(toStringz(name), &statbuf) == 0;
    }
}

unittest
{
    assert(exists("."));
    assert(!exists("this file does not exist"));
    write(deleteme, "a\n");
    scope(exit) { assert(exists(deleteme)); remove(deleteme); }
    assert(exists(deleteme));
}


/++
 Returns the attributes of the given file.

 Note that the file attributes on Windows and Posix systems are
 completely different. On Windows, they're what is returned by $(WEB
 msdn.microsoft.com/en-us/library/aa364944(v=vs.85).aspx,
 GetFileAttributes), whereas on Posix systems, they're the $(LUCKY
 st_mode) value which is part of the $(D stat struct) gotten by
 calling the $(WEB en.wikipedia.org/wiki/Stat_%28Unix%29, $(D stat))
 function.

 On Posix systems, if the given file is a symbolic link, then
 attributes are the attributes of the file pointed to by the symbolic
 link.

 Params:
 name = The file to get the attributes of.
  +/
uint getAttributes(in char[] name)
{
    version(Windows)
    {
        immutable result = GetFileAttributesW(std.utf.toUTF16z(name));

        enforce(result != uint.max, new FileException(name.idup));

        return result;
    }
    else version(Posix)
    {
        struct_stat64 statbuf = void;

        cenforce(stat64(toStringz(name), &statbuf) == 0, name);

        return statbuf.st_mode;
    }
}


/++
    If the given file is a symbolic link, then this returns the attributes of the
    symbolic link itself rather than file that it points to. If the given file
    is $(I not) a symbolic link, then this function returns the same result
    as getAttributes.

    On Windows, getLinkAttributes is identical to getAttributes. It exists on
    Windows so that you don't have to special-case code for Windows when dealing
    with symbolic links.

    Params:
        name = The file to get the symbolic link attributes of.

    Throws:
        $(D FileException) on error.
 +/
uint getLinkAttributes(in char[] name)
{
    version(Windows)
    {
        return getAttributes(name);
    }
    else version(Posix)
    {
        struct_stat64 lstatbuf = void;
        cenforce(lstat64(toStringz(name), &lstatbuf) == 0, name);
        return lstatbuf.st_mode;
    }
}


/++
    Returns whether the given file is a directory.

    Params:
        name = The path to the file.

    Throws:
        $(D FileException) if the given file does not exist.

Examples:
--------------------
assert(!"/etc/fonts/fonts.conf".isDir);
assert("/usr/share/include".isDir);
--------------------
  +/
@property bool isDir(in char[] name)
{
    version(Windows)
    {
        return (getAttributes(name) & FILE_ATTRIBUTE_DIRECTORY) != 0;
    }
    else version(Posix)
    {
        return (getAttributes(name) & S_IFMT) == S_IFDIR;
    }
}

unittest
{
    version(Windows)
    {
        if("C:\\Program Files\\".exists)
            assert("C:\\Program Files\\".isDir);

        if("C:\\Windows\\system.ini".exists)
            assert(!"C:\\Windows\\system.ini".isDir);
    }
    else version(Posix)
    {
        if("/usr/include".exists)
            assert("/usr/include".isDir);

        if("/usr/include/assert.h".exists)
            assert(!"/usr/include/assert.h".isDir);
    }
}


/++
    $(RED Deprecated. It will be removed in May 2012.
          Please use $(D attrIsDir) instead.)

    Returns whether the given file attributes are for a directory.

    Params:
        attributes = The file attributes.
  +/
deprecated @property bool isDir(uint attributes) nothrow
{
    version(Windows)
    {
        return (attributes & FILE_ATTRIBUTE_DIRECTORY) != 0;
    }
    else version(Posix)
    {
        return (attributes & S_IFMT) == S_IFDIR;
    }
}


/++
    Returns whether the given file attributes are for a directory.

    Params:
        attributes = The file attributes.

Examples:
--------------------
assert(!attrIsDir(getAttributes("/etc/fonts/fonts.conf")));
assert(!attrIsDir(getLinkAttributes("/etc/fonts/fonts.conf")));
--------------------
  +/
bool attrIsDir(uint attributes) nothrow
{
    version(Windows)
    {
        return (attributes & FILE_ATTRIBUTE_DIRECTORY) != 0;
    }
    else version(Posix)
    {
        return (attributes & S_IFMT) == S_IFDIR;
    }
}

unittest
{
    version(Windows)
    {
        if("C:\\Program Files\\".exists)
        {
            assert(attrIsDir(getAttributes("C:\\Program Files\\")));
            assert(attrIsDir(getLinkAttributes("C:\\Program Files\\")));
        }

        if("C:\\Windows\\system.ini".exists)
        {
            assert(!attrIsDir(getAttributes("C:\\Windows\\system.ini")));
            assert(!attrIsDir(getLinkAttributes("C:\\Windows\\system.ini")));
        }
    }
    else version(Posix)
    {
        if("/usr/include".exists)
        {
            assert(attrIsDir(getAttributes("/usr/include")));
            assert(attrIsDir(getLinkAttributes("/usr/include")));
        }

        if("/usr/include/assert.h".exists)
        {
            assert(!attrIsDir(getAttributes("/usr/include/assert.h")));
            assert(!attrIsDir(getLinkAttributes("/usr/include/assert.h")));
        }
    }
}


/++
    Returns whether the given file (or directory) is a file.

    On Windows, if a file is not a directory, then it's a file. So,
    either $(D isFile) or $(D isDir) will return true for any given file.

    On Posix systems, if $(D isFile) is $(D true), that indicates that the file
    is a regular file (e.g. not a block not device). So, on Posix systems, it's
    possible for both $(D isFile) and $(D isDir) to be $(D false) for a
    particular file (in which case, it's a special file). You can use
    $(D getAttributes) to get the attributes to figure out what type of special
    it is, or you can use $(D dirEntry) to get at its $(D statBuf), which is the
    result from $(D stat). In either case, see the man page for $(D stat) for
    more information.

    Params:
        name = The path to the file.

    Throws:
        $(D FileException) if the given file does not exist.

Examples:
--------------------
assert("/etc/fonts/fonts.conf".isFile);
assert(!"/usr/share/include".isFile);
--------------------
  +/
@property bool isFile(in char[] name)
{
    version(Windows)
        return !name.isDir;
    else version(Posix)
        return (getAttributes(name) & S_IFMT) == S_IFREG;
}

unittest
{
    version(Windows)
    {
        if("C:\\Program Files\\".exists)
            assert(!"C:\\Program Files\\".isFile);

        if("C:\\Windows\\system.ini".exists)
            assert("C:\\Windows\\system.ini".isFile);
    }
    else version(Posix)
    {
        if("/usr/include".exists)
            assert(!"/usr/include".isFile);

        if("/usr/include/assert.h".exists)
            assert("/usr/include/assert.h".isFile);
    }
}


/++
    $(RED Deprecated. It will be removed in May 2012.
          Please use $(D attrIsFile) instead.)

    Returns whether the given file attributes are for a file.

    On Windows, if a file is not a directory, it's a file. So,
    either $(D isFile) or $(D isDir) will return $(D true) for any given file.

    On Posix systems, if $(D isFile) is $(D true), that indicates that the file
    is a regular file (e.g. not a block not device). So, on Posix systems,
    it's possible for both $(D isFile) and $(D isDir) to be $(D false) for a
    particular file (in which case, it's a special file). If a file is a special
    file, you can use the attributes to check what type of special
    file it is (see the man page for $(D stat) for more information).

    Params:
        attributes = The file attributes.
  +/
deprecated @property bool isFile(uint attributes) nothrow
{
    version(Windows)
    {
        return (attributes & FILE_ATTRIBUTE_DIRECTORY) == 0;
    }
    else version(Posix)
    {
        return (attributes & S_IFMT) == S_IFREG;
    }
}


/++
    Returns whether the given file attributes are for a file.

    On Windows, if a file is not a directory, it's a file. So, either
    $(D attrIsFile) or $(D attrIsDir) will return $(D true) for the
    attributes of any given file.

    On Posix systems, if $(D attrIsFile) is $(D true), that indicates that the
    file is a regular file (e.g. not a block not device). So, on Posix systems,
    it's possible for both $(D attrIsFile) and $(D attrIsDir) to be $(D false)
    for a particular file (in which case, it's a special file). If a file is a
    special file, you can use the attributes to check what type of special file
    it is (see the man page for $(D stat) for more information).

    Params:
        attributes = The file attributes.

Examples:
--------------------
assert(attrIsFile(getAttributes("/etc/fonts/fonts.conf")));
assert(attrIsFile(getLinkAttributes("/etc/fonts/fonts.conf")));
--------------------
  +/
bool attrIsFile(uint attributes) nothrow
{
    version(Windows)
    {
        return (attributes & FILE_ATTRIBUTE_DIRECTORY) == 0;
    }
    else version(Posix)
    {
        return (attributes & S_IFMT) == S_IFREG;
    }
}

unittest
{
    version(Windows)
    {
        if("C:\\Program Files\\".exists)
        {
            assert(!attrIsFile(getAttributes("C:\\Program Files\\")));
            assert(!attrIsFile(getLinkAttributes("C:\\Program Files\\")));
        }

        if("C:\\Windows\\system.ini".exists)
        {
            assert(attrIsFile(getAttributes("C:\\Windows\\system.ini")));
            assert(attrIsFile(getLinkAttributes("C:\\Windows\\system.ini")));
        }
    }
    else version(Posix)
    {
        if("/usr/include".exists)
        {
            assert(!attrIsFile(getAttributes("/usr/include")));
            assert(!attrIsFile(getLinkAttributes("/usr/include")));
        }

        if("/usr/include/assert.h".exists)
        {
            assert(attrIsFile(getAttributes("/usr/include/assert.h")));
            assert(attrIsFile(getLinkAttributes("/usr/include/assert.h")));
        }
    }
}


/++
    Returns whether the given file is a symbolic link.

    On Windows, return $(D true) when the file is either a symbolic link or a
    junction point.

    Params:
        name = The path to the file.

    Throws:
        $(D FileException) if the given file does not exist.
  +/
@property bool isSymlink(C)(const(C)[] name)
{
    version(Windows)
        return (getAttributes(name) & FILE_ATTRIBUTE_REPARSE_POINT) != 0;
    else version(Posix)
        return (getLinkAttributes(name) & S_IFMT) == S_IFLNK;
}

unittest
{
    version(Windows)
    {
        if("C:\\Program Files\\".exists)
            assert(!"C:\\Program Files\\".isSymlink);

        if("C:\\Users\\".exists && "C:\\Documents and Settings\\".exists)
            assert("C:\\Documents and Settings\\".isSymlink);

        enum fakeSymFile = "C:\\Windows\\system.ini";
        if(fakeSymFile.exists)
        {
            assert(!fakeSymFile.isSymlink);

            assert(!fakeSymFile.isSymlink);
            assert(!attrIsSymlink(getAttributes(fakeSymFile)));
            assert(!attrIsSymlink(getLinkAttributes(fakeSymFile)));

            assert(attrIsFile(getAttributes(fakeSymFile)));
            assert(attrIsFile(getLinkAttributes(fakeSymFile)));
            assert(!attrIsDir(getAttributes(fakeSymFile)));
            assert(!attrIsDir(getLinkAttributes(fakeSymFile)));

            assert(getAttributes(fakeSymFile) == getLinkAttributes(fakeSymFile));
        }
    }
    else version(Posix)
    {
        if("/usr/include".exists)
        {
            assert(!"/usr/include".isSymlink);

            immutable symfile = deleteme ~ "_slink\0";
            scope(exit) if(symfile.exists) symfile.remove();

            core.sys.posix.unistd.symlink("/usr/include", symfile.ptr);

            assert(symfile.isSymlink);
            assert(!attrIsSymlink(getAttributes(symfile)));
            assert(attrIsSymlink(getLinkAttributes(symfile)));

            assert(attrIsDir(getAttributes(symfile)));
            assert(!attrIsDir(getLinkAttributes(symfile)));

            assert(!attrIsFile(getAttributes(symfile)));
            assert(!attrIsFile(getLinkAttributes(symfile)));
        }

        if("/usr/include/assert.h".exists)
        {
            assert(!"/usr/include/assert.h".isSymlink);

            immutable symfile = deleteme ~ "_slink\0";
            scope(exit) if(symfile.exists) symfile.remove();

            core.sys.posix.unistd.symlink("/usr/include/assert.h", symfile.ptr);

            assert(symfile.isSymlink);
            assert(!attrIsSymlink(getAttributes(symfile)));
            assert(attrIsSymlink(getLinkAttributes(symfile)));

            assert(!attrIsDir(getAttributes(symfile)));
            assert(!attrIsDir(getLinkAttributes(symfile)));

            assert(attrIsFile(getAttributes(symfile)));
            assert(!attrIsFile(getLinkAttributes(symfile)));
        }
    }
}


/++
    $(RED Deprecated. It will be removed in May 2012.
          Please use $(D attrIsSymlink) instead.)

    Returns whether the given file attributes are for a symbolic link.

    On Windows, return $(D true) when the file is either a symbolic link or a
    junction point.

    Params:
        attributes = The file attributes.
  +/
deprecated @property bool isSymLink(uint attributes) nothrow
{
    version(Windows)
        return (attributes & FILE_ATTRIBUTE_REPARSE_POINT) != 0;
    else version(Posix)
        return (attributes & S_IFMT) == S_IFLNK;
}


/++
    Returns whether the given file attributes are for a symbolic link.

    On Windows, return $(D true) when the file is either a symbolic link or a
    junction point.

    Params:
        attributes = The file attributes.

Examples:
--------------------
core.sys.posix.unistd.symlink("/etc/fonts/fonts.conf", "/tmp/alink");

assert(!getAttributes("/tmp/alink").isSymlink);
assert(getLinkAttributes("/tmp/alink").isSymlink);
--------------------
  +/
bool attrIsSymlink(uint attributes) nothrow
{
    version(Windows)
        return (attributes & FILE_ATTRIBUTE_REPARSE_POINT) != 0;
    else version(Posix)
        return (attributes & S_IFMT) == S_IFLNK;
}


/****************************************************
 * Change directory to $(D pathname).
 * Throws: $(D FileException) on error.
 */
void chdir(in char[] pathname)
{
    version(Windows)
    {
        enforce(SetCurrentDirectoryW(std.utf.toUTF16z(pathname)),
                new FileException(pathname.idup));
    }
    else version(Posix)
    {
        cenforce(core.sys.posix.unistd.chdir(toStringz(pathname)) == 0,
                pathname);
    }
}

/****************************************************
Make directory $(D pathname).

Throws: $(D FileException) on error.
 */
void mkdir(in char[] pathname)
{
    version(Windows)
    {
        enforce(CreateDirectoryW(std.utf.toUTF16z(pathname), null),
                new FileException(pathname.idup));
    }
    else version(Posix)
    {
        cenforce(core.sys.posix.sys.stat.mkdir(toStringz(pathname), octal!777) == 0,
                 pathname);
    }
}

/****************************************************
 * Make directory and all parent directories as needed.
 */

void mkdirRecurse(in char[] pathname)
{
    const left = dirName(pathname);
    if (!exists(left))
    {
        version (Windows)
        {   /* Prevent infinite recursion if left is "d:\" and
             * drive d does not exist.
             */
            if (left.length >= 3 && left[$ - 2] == ':')
                throw new FileException(left.idup);
        }
        mkdirRecurse(left);
    }
    if (!baseName(pathname).empty)
    {
        mkdir(pathname);
    }
}

unittest
{
    // bug3570
    {
        immutable basepath = deleteme ~ "_dir";
        version (Windows)
        {
            immutable path = basepath ~ "\\fake\\here\\";
        }
        else version (Posix)
        {
            immutable path = basepath ~ `/fake/here/`;
        }

        mkdirRecurse(path);
        assert(basepath.exists && basepath.isDir);
        scope(exit) rmdirRecurse(basepath);
        assert(path.exists && path.isDir);
    }
}

/****************************************************
Remove directory $(D pathname).

Throws: $(D FileException) on error.
 */
void rmdir(in char[] pathname)
{
    version(Windows)
    {
        cenforce(RemoveDirectoryW(std.utf.toUTF16z(pathname)),
                pathname);
    }
    else version(Posix)
    {
        cenforce(core.sys.posix.unistd.rmdir(toStringz(pathname)) == 0,
                pathname);
    }
}

/++
    $(BLUE This function is Posix-Only.)

    Creates a symlink.

    Params:
        original = The file to link from.
        link     = The symlink to create.

    Note:
        Relative paths are relative to the current working directory,
        not the files being linked to or from.

    Throws:
        $(D FileException) on error (which includes if the symlink already
        exists).
  +/
version(StdDdoc) void symlink(C1, C2)(const(C1)[] original, const(C2)[] link);
else version(Posix) void symlink(C1, C2)(const(C1)[] original, const(C2)[] link)
{
    cenforce(core.sys.posix.unistd.symlink(toUTFz!(const char*)(original),
                                           toUTFz!(const char*)(link)) == 0,
             link);
}

version(Posix) unittest
{
    if("/usr/include".exists)
    {
        immutable symfile = deleteme ~ "_slink\0";
        scope(exit) if(symfile.exists) symfile.remove();

        symlink("/usr/include", symfile);

        assert(symfile.exists);
        assert(symfile.isSymlink);
        assert(!attrIsSymlink(getAttributes(symfile)));
        assert(attrIsSymlink(getLinkAttributes(symfile)));

        assert(attrIsDir(getAttributes(symfile)));
        assert(!attrIsDir(getLinkAttributes(symfile)));

        assert(!attrIsFile(getAttributes(symfile)));
        assert(!attrIsFile(getLinkAttributes(symfile)));
    }

    if("/usr/include/assert.h".exists)
    {
        assert(!"/usr/include/assert.h".isSymlink);

        immutable symfile = deleteme ~ "_slink\0";
        scope(exit) if(symfile.exists) symfile.remove();

        symlink("/usr/include/assert.h", symfile);

        assert(symfile.exists);
        assert(symfile.isSymlink);
        assert(!attrIsSymlink(getAttributes(symfile)));
        assert(attrIsSymlink(getLinkAttributes(symfile)));

        assert(!attrIsDir(getAttributes(symfile)));
        assert(!attrIsDir(getLinkAttributes(symfile)));

        assert(attrIsFile(getAttributes(symfile)));
        assert(!attrIsFile(getLinkAttributes(symfile)));
    }
}


/++
    $(BLUE This function is Posix-Only.)

    Returns the path to the file pointed to by a symlink. Note that the
    path could be either relative or absolute depending on the symlink.
    If the path is relative, it's relative to the symlink, not the current
    working directory.

    Throws:
        $(D FileException) on error.
  +/
version(StdDdoc) string readLink(C)(const(C)[] link);
else version(Posix) string readLink(C)(const(C)[] link)
{
    enum bufferLen = 2048;
    enum maxCodeUnits = 6;
    char[bufferLen] buffer;
    auto linkPtr = toUTFz!(const char*)(link);
    auto size = core.sys.posix.unistd.readlink(linkPtr,
                                               buffer.ptr,
                                               buffer.length);
    cenforce(size != -1, link);

    if(size <= bufferLen - maxCodeUnits)
        return to!string(buffer[0 .. size]);

    auto dynamicBuffer = new char[](bufferLen * 3 / 2);

    foreach(i; 0 .. 10)
    {
        size = core.sys.posix.unistd.readlink(linkPtr,
                                              dynamicBuffer.ptr,
                                              dynamicBuffer.length);
        cenforce(size != -1, link);

        if(size <= dynamicBuffer.length - maxCodeUnits)
        {
            dynamicBuffer.length = size;
            return assumeUnique(dynamicBuffer);
        }

        dynamicBuffer.length = dynamicBuffer.length * 3 / 2;
    }

    throw new FileException(format("Path for %s is too long to read.", link));
}

version(Posix) unittest
{
    foreach(file; ["/usr/include", "/usr/include/assert.h"])
    {
        if(file.exists)
        {
            immutable symfile = deleteme ~ "_slink\0";
            scope(exit) if(symfile.exists) symfile.remove();

            symlink(file, symfile);
            assert(readLink(symfile) == file, format("Failed file: %s", file));
        }
    }

    assertThrown!FileException(readLink("/doesnotexist"));
}


/****************************************************
 * Get current directory.
 * Throws: $(D FileException) on error.
 */
version(Windows) string getcwd()
{
    /* GetCurrentDirectory's return value:
        1. function succeeds: the number of characters that are written to
    the buffer, not including the terminating null character.
        2. function fails: zero
        3. the buffer (lpBuffer) is not large enough: the required size of
    the buffer, in characters, including the null-terminating character.
    */
    wchar[4096] buffW = void; //enough for most common case
    immutable n = cenforce(GetCurrentDirectoryW(to!DWORD(buffW.length), buffW.ptr),
            "getcwd");
    // we can do it because toUTFX always produces a fresh string
    if(n < buffW.length)
    {
        return toUTF8(buffW[0 .. n]);
    }
    else //staticBuff isn't enough
    {
        auto ptr = cast(wchar*) malloc(wchar.sizeof * n);
        scope(exit) free(ptr);
        immutable n2 = GetCurrentDirectoryW(n, ptr);
        cenforce(n2 && n2 < n, "getcwd");
        return toUTF8(ptr[0 .. n2]);
    }
}

version (Posix) string getcwd()
{
    auto p = cenforce(core.sys.posix.unistd.getcwd(null, 0),
            "cannot get cwd");
    scope(exit) core.stdc.stdlib.free(p);
    return p[0 .. core.stdc.string.strlen(p)].idup;
}

unittest
{
    auto s = getcwd();
    assert(s.length);
}


version(StdDdoc)
{
    /++
        Info on a file, similar to what you'd get from stat on a Posix system.

        A $(D DirEntry) is obtained by using the functions $(D dirEntry) (to get
        the $(D DirEntry) for a specific file) or $(D dirEntries) (to get a
        $(D DirEntry) for each file/directory in a particular directory).
      +/
    struct DirEntry
    {
        void _init(T...)(T);
    public:

        /++
            Returns the path to the file represented by this $(D DirEntry).

Examples:
--------------------
auto de1 = dirEntry("/etc/fonts/fonts.conf");
assert(de1.name == "/etc/fonts/fonts.conf");

auto de2 = dirEntry("/usr/share/include");
assert(de2.name == "/usr/share/include");
--------------------
          +/
        @property string name() const;


        /++
            Returns whether the file represented by this $(D DirEntry) is a
            directory.

Examples:
--------------------
auto de1 = dirEntry("/etc/fonts/fonts.conf");
assert(!de1.isDir);

auto de2 = dirEntry("/usr/share/include");
assert(de2.isDir);
--------------------
          +/
        @property bool isDir();


        /++
            Returns whether the file represented by this $(D DirEntry) is a file.

            On Windows, if a file is not a directory, then it's a file. So,
            either $(D isFile) or $(D isDir) will return $(D true).

            On Posix systems, if $(D isFile) is $(D true), that indicates that
            the file is a regular file (e.g. not a block not device). So, on
            Posix systems, it's possible for both $(D isFile) and $(D isDir) to
            be $(D false) for a particular file (in which case, it's a special
            file). You can use $(D attributes) or $(D statBuf) to get more
            information about a special file (see the stat man page for more
            details).

Examples:
--------------------
auto de1 = dirEntry("/etc/fonts/fonts.conf");
assert(de1.isFile);

auto de2 = dirEntry("/usr/share/include");
assert(!de2.isFile);
--------------------
          +/
        @property bool isFile();

        /++
            Returns whether the file represented by this $(D DirEntry) is a
            symbolic link.

            On Windows, return $(D true) when the file is either a symbolic
            link or a junction point.
          +/
        @property bool isSymlink();

        /++
            Returns the size of the the file represented by this $(D DirEntry)
            in bytes.
          +/
        @property ulong size();

        /++
            $(BLUE This function is Windows-Only.)

            Returns the creation time of the file represented by this
            $(D DirEntry).
          +/
        @property SysTime timeCreated() const;


        /++
            $(RED Deprecated. It will be removed in May 2012. It will not be
                  replaced. You can use $(D attributes) to get at this
                  information if you need it.)

            $(BLUE This function is Posix-Only.)

            Returns the last time that the status of file represented by this
            $(D DirEntry) was changed (i.e. owner, group, link count, mode, etc.).
          +/
        deprecated @property SysTime timeStatusChanged();

        /++
            Returns the time that the file represented by this $(D DirEntry) was
            last accessed.

            Note that many file systems do not update the access time for files
            (generally for performance reasons), so there's a good chance that
            $(D timeLastAccessed) will return the same value as
            $(D timeLastModified).
          +/
        @property SysTime timeLastAccessed();

        /++
            Returns the time that the file represented by this $(D DirEntry) was
            last modified.
          +/
        @property SysTime timeLastModified();

        /++
            Returns the attributes of the file represented by this $(D DirEntry).

            Note that the file attributes on Windows and Posix systems are
            completely different. On, Windows, they're what is returned by
            $(D GetFileAttributes)
            $(WEB msdn.microsoft.com/en-us/library/aa364944(v=vs.85).aspx, GetFileAttributes)
            Whereas, an Posix systems, they're the $(D st_mode) value which is
            part of the $(D stat) struct gotten by calling $(D stat).

            On Posix systems, if the file represented by this $(D DirEntry) is a
            symbolic link, then attributes are the attributes of the file
            pointed to by the symbolic link.
          +/
        @property uint attributes();

        /++
            On Posix systems, if the file represented by this $(D DirEntry) is a
            symbolic link, then $(D linkAttributes) are the attributes of the
            symbolic link itself. Otherwise, $(D linkAttributes) is identical to
            $(D attributes).

            On Windows, $(D linkAttributes) is identical to $(D attributes). It
            exists on Windows so that you don't have to special-case code for
            Windows when dealing with symbolic links.
          +/
        @property uint linkAttributes();

        version(Windows) alias void* struct_stat64;

        /++
            $(BLUE This function is Posix-Only.)

            The $(D stat) struct gotten from calling $(D stat).
          +/
        @property struct_stat64 statBuf();
    }
}
else version(Windows)
{
    struct DirEntry
    {
    public:
        alias name this;

        @property string name() const pure nothrow
        {
            return _name;
        }

        @property bool isDir() const pure nothrow
        {
            return (attributes & FILE_ATTRIBUTE_DIRECTORY) != 0;
        }

<<<<<<< HEAD
        @property bool isFile() const
=======
        deprecated alias isDir isdir;

        @property bool isFile() const pure nothrow
>>>>>>> b1105650
        {
            //Are there no options in Windows other than directory and file?
            //If there are, then this probably isn't the best way to determine
            //whether this DirEntry is a file or not.
            return !isDir;
        }

<<<<<<< HEAD
        @property bool isSymlink() const
=======
        deprecated alias isFile isfile;

        @property bool isSymlink() const pure nothrow
>>>>>>> b1105650
        {
            return (attributes & FILE_ATTRIBUTE_REPARSE_POINT) != 0;
        }

        @property ulong size() const pure nothrow
        {
            return _size;
        }

<<<<<<< HEAD
        @property SysTime timeCreated() const
=======
        deprecated @property d_time creationTime() const
        {
            return sysTimeToDTime(_timeCreated);
        }

        @property SysTime timeCreated() const pure nothrow
>>>>>>> b1105650
        {
            return cast(SysTime)_timeCreated;
        }

<<<<<<< HEAD
        @property SysTime timeLastAccessed() const
=======
        deprecated @property d_time lastAccessTime() const
        {
            return sysTimeToDTime(_timeLastAccessed);
        }

        @property SysTime timeLastAccessed() const pure nothrow
>>>>>>> b1105650
        {
            return cast(SysTime)_timeLastAccessed;
        }

<<<<<<< HEAD
        @property SysTime timeLastModified() const
=======
        deprecated @property d_time lastWriteTime() const
        {
            return sysTimeToDTime(_timeLastModified);
        }

        @property SysTime timeLastModified() const pure nothrow
>>>>>>> b1105650
        {
            return cast(SysTime)_timeLastModified;
        }

        @property uint attributes() const pure nothrow
        {
            return _attributes;
        }

        @property uint linkAttributes() const pure nothrow
        {
            return _attributes;
        }

    private:

        void _init(in char[] path)
        {
            _name = path.idup;

            //FindFirstFileX can't handle file names which end in a backslash.
            if(_name.endsWith(sep))
                _name.popBackN(sep.length);

            WIN32_FIND_DATAW fd;

            HANDLE findhndl = FindFirstFileW(std.utf.toUTF16z(_name), &fd);
            enforce(findhndl != INVALID_HANDLE_VALUE);

            _size = (cast(ulong)fd.nFileSizeHigh << 32) | fd.nFileSizeLow;
            _timeCreated = std.datetime.FILETIMEToSysTime(&fd.ftCreationTime);
            _timeLastAccessed = std.datetime.FILETIMEToSysTime(&fd.ftLastAccessTime);
            _timeLastModified = std.datetime.FILETIMEToSysTime(&fd.ftLastWriteTime);
            _attributes = fd.dwFileAttributes;

            cenforce(findhndl != cast(HANDLE)-1 && FindClose(findhndl), _name);
        }

        void _init(in char[] path, in WIN32_FIND_DATA* fd)
        {
            auto clength = to!int(std.c.string.strlen(fd.cFileName.ptr));

            // Convert cFileName[] to unicode
            const wlength = MultiByteToWideChar(0, 0, fd.cFileName.ptr, clength, null, 0);
            auto wbuf = new wchar[wlength];
            const n = MultiByteToWideChar(0, 0, fd.cFileName.ptr, clength, wbuf.ptr, wlength);
            assert(n == wlength);
            // toUTF8() returns a new buffer
            _name = buildPath(path, std.utf.toUTF8(wbuf[0 .. wlength]));
            _size = (cast(ulong)fd.nFileSizeHigh << 32) | fd.nFileSizeLow;
            _timeCreated = std.datetime.FILETIMEToSysTime(&fd.ftCreationTime);
            _timeLastAccessed = std.datetime.FILETIMEToSysTime(&fd.ftLastAccessTime);
            _timeLastModified = std.datetime.FILETIMEToSysTime(&fd.ftLastWriteTime);
            _attributes = fd.dwFileAttributes;
        }

        void _init(in char[] path, in WIN32_FIND_DATAW *fd)
        {
            size_t clength = std.string.wcslen(fd.cFileName.ptr);
            _name = std.utf.toUTF8(fd.cFileName[0 .. clength]);
            _name = buildPath(path, std.utf.toUTF8(fd.cFileName[0 .. clength]));
            _size = (cast(ulong)fd.nFileSizeHigh << 32) | fd.nFileSizeLow;
            _timeCreated = std.datetime.FILETIMEToSysTime(&fd.ftCreationTime);
            _timeLastAccessed = std.datetime.FILETIMEToSysTime(&fd.ftLastAccessTime);
            _timeLastModified = std.datetime.FILETIMEToSysTime(&fd.ftLastWriteTime);
            _attributes = fd.dwFileAttributes;
        }


        string _name; /// The file or directory represented by this DirEntry.


        SysTime _timeCreated;      /// The time when the file was created.
        SysTime _timeLastAccessed; /// The time when the file was last accessed.
        SysTime _timeLastModified; /// The time when the file was last modified.

        ulong _size;       /// The size of the file in bytes.
        uint  _attributes; /// The file attributes from WIN32_FIND_DATAW.
    }
}
else version(Posix)
{
    struct DirEntry
    {
    public:
        alias name this;

        @property string name() const pure nothrow
        {
            return _name;
        }

        @property bool isDir()
        {
            _ensureStatDone();

            return (_statBuf.st_mode & S_IFMT) == S_IFDIR;
        }

        @property bool isFile()
        {
            _ensureStatDone();

            return (_statBuf.st_mode & S_IFMT) == S_IFREG;
        }

        @property bool isSymlink()
        {
            _ensureLStatDone();

            return (_lstatMode & S_IFMT) == S_IFLNK;
        }

        @property ulong size()
        {
            _ensureStatDone();
            return _statBuf.st_size;
        }

        @property SysTime timeStatusChanged()
        {
            _ensureStatDone();

            return SysTime(unixTimeToStdTime(_statBuf.st_ctime));
        }

        @property SysTime timeLastAccessed()
        {
            _ensureStatDone();

            return SysTime(unixTimeToStdTime(_statBuf.st_ctime));
        }

        @property SysTime timeLastModified()
        {
            _ensureStatDone();

            return SysTime(unixTimeToStdTime(_statBuf.st_mtime));
        }

        @property uint attributes()
        {
            _ensureStatDone();

            return _statBuf.st_mode;
        }

        @property uint linkAttributes()
        {
            _ensureLStatDone();

            return _lstatMode;
        }

        @property struct_stat64 statBuf()
        {
            _ensureStatDone();

            return _statBuf;
        }

    private:

        void _init(in char[] path)
        {
            _name = path.idup;

            _didLStat = false;
            _didStat = false;
            _dTypeSet = false;
        }

        void _init(in char[] path, core.sys.posix.dirent.dirent* fd)
        {
            immutable len = std.c.string.strlen(fd.d_name.ptr);
            _name = buildPath(path, fd.d_name[0 .. len]);

            _didLStat = false;
            _didStat = false;

            //fd_d_type doesn't work for all file systems,
            //in which case the result is DT_UNKOWN. But we
            //can determine the correct type from lstat, so
            //we'll only set the dtype here if we could
            //correctly determine it (not lstat in the case
            //of DT_UNKNOWN in case we don't ever actually
            //need the dtype, thus potentially avoiding the
            //cost of calling lstat).
            if(fd.d_type != DT_UNKNOWN)
            {
                _dType = fd.d_type;
                _dTypeSet = true;
            }
            else
                _dTypeSet = false;
        }

        /++
            This is to support lazy evaluation, because doing stat's is
            expensive and not always needed.
         +/
        void _ensureStatDone()
        {
            if(_didStat)
                return;

            enforce(stat64(toStringz(_name), &_statBuf) == 0,
                    "Failed to stat file `" ~ _name ~ "'");

            _didStat = true;
        }

        /++
            This is to support lazy evaluation, because doing stat's is
            expensive and not always needed.
         +/
        void _ensureLStatDone()
        {
            if(_didLStat)
                return;

            struct_stat64 statbuf = void;

            enforce(lstat64(toStringz(_name), &statbuf) == 0,
                "Failed to stat file `" ~ _name ~ "'");

            _lstatMode = statbuf.st_mode;

            _dTypeSet = true;
            _didLStat = true;
        }


        string _name; /// The file or directory represented by this DirEntry.

        struct_stat64 _statBuf = void;  /// The result of stat().
        uint  _lstatMode;               /// The stat mode from lstat().
        ubyte _dType;                   /// The type of the file.

        bool _didLStat = false;   /// Whether lstat() has been called for this DirEntry.
        bool _didStat = false;    /// Whether stat() has been called for this DirEntry.
        bool _dTypeSet = false;   /// Whether the dType of the file has been set.
    }
}

unittest
{
    version(Windows)
    {
        if("C:\\Program Files\\".exists)
        {
            auto de = dirEntry("C:\\Program Files\\");
            assert(!de.isFile);
            assert(de.isDir);
            assert(!de.isSymlink);
        }

        if("C:\\Users\\".exists && "C:\\Documents and Settings\\".exists)
        {
            auto de = dirEntry("C:\\Documents and Settings\\");
            assert(de.isSymlink);
        }

        if("C:\\Windows\\system.ini".exists)
        {
            auto de = dirEntry("C:\\Windows\\system.ini");
            assert(de.isFile);
            assert(!de.isDir);
            assert(!de.isSymlink);
        }
    }
    else version(Posix)
    {
        if("/usr/include".exists)
        {
            {
                auto de = dirEntry("/usr/include");
                assert(!de.isFile);
                assert(de.isDir);
                assert(!de.isSymlink);
            }

            immutable symfile = deleteme ~ "_slink\0";
            scope(exit) if(symfile.exists) symfile.remove();

            core.sys.posix.unistd.symlink("/usr/include", symfile.ptr);

            {
                auto de = dirEntry(symfile);
                assert(!de.isFile);
                assert(de.isDir);
                assert(de.isSymlink);
            }
        }

        if("/usr/include/assert.h".exists)
        {
            auto de = dirEntry("/usr/include/assert.h");
            assert(de.isFile);
            assert(!de.isDir);
            assert(!de.isSymlink);
        }
    }
}


/******************************************************
 * $(RED Scheduled for deprecation.
 *       Please use $(D dirEntries) instead.)
 *
 * For each file and directory $(D DirEntry) in $(D pathname[])
 * pass it to the callback delegate.
 *
 * Params:
 *        callback =        Delegate that processes each
 *                        DirEntry in turn. Returns true to
 *                        continue, false to stop.
 * Example:
 *        This program lists all the files in its
 *        path argument and all subdirectories thereof.
 * ----
 * import std.stdio;
 * import std.file;
 *
 * void main(string[] args)
 * {
 *    bool callback(DirEntry* de)
 *    {
 *      if(de.isDir)
 *        listdir(de.name, &callback);
 *      else
 *        writefln(de.name);

 *      return true;
 *    }
 *
 *    listdir(args[1], &callback);
 * }
 * ----
 */
alias listDir listdir;


/***************************************************
Copy file $(D from) to file $(D to). File timestamps are preserved.
 */
void copy(in char[] from, in char[] to)
{
    version(Windows)
    {
        immutable result = CopyFileW(std.utf.toUTF16z(from), std.utf.toUTF16z(to), false);
        if (!result)
            throw new FileException(to.idup);
    }
    else version(Posix)
    {
        immutable fd = core.sys.posix.fcntl.open(toStringz(from), O_RDONLY);
        cenforce(fd != -1, from);
        scope(exit) core.sys.posix.unistd.close(fd);

        struct_stat64 statbuf = void;
        cenforce(fstat64(fd, &statbuf) == 0, from);
        //cenforce(core.sys.posix.sys.stat.fstat(fd, &statbuf) == 0, from);

        auto toz = toStringz(to);
        immutable fdw = core.sys.posix.fcntl.open(toz,
                O_CREAT | O_WRONLY | O_TRUNC, octal!666);
        cenforce(fdw != -1, from);
        scope(failure) core.stdc.stdio.remove(toz);
        {
            scope(failure) core.sys.posix.unistd.close(fdw);
            auto BUFSIZ = 4096u * 16;
            auto buf = core.stdc.stdlib.malloc(BUFSIZ);
            if (!buf)
            {
                BUFSIZ = 4096;
                buf = core.stdc.stdlib.malloc(BUFSIZ);
                buf || assert(false, "Out of memory in std.file.copy");
            }
            scope(exit) core.stdc.stdlib.free(buf);

            for (auto size = statbuf.st_size; size; )
            {
                immutable toxfer = (size > BUFSIZ) ? BUFSIZ : cast(size_t) size;
                cenforce(
                    core.sys.posix.unistd.read(fd, buf, toxfer) == toxfer
                    && core.sys.posix.unistd.write(fdw, buf, toxfer) == toxfer,
                    from);
                assert(size >= toxfer);
                size -= toxfer;
            }
        }

        cenforce(core.sys.posix.unistd.close(fdw) != -1, from);

        utimbuf utim = void;
        utim.actime = cast(time_t)statbuf.st_atime;
        utim.modtime = cast(time_t)statbuf.st_mtime;

        cenforce(utime(toz, &utim) != -1, from);
    }
}


/++
    Set access/modified times of file $(D name).

    Params:
        fileAccessTime       = Time the file was last accessed.
        fileModificationTime = Time the file was last modified.

    Throws:
        $(D FileException) on error.
 +/
void setTimes(in char[] name,
              SysTime fileAccessTime,
              SysTime fileModificationTime)
{
    version(Windows)
    {
        const ta = SysTimeToFILETIME(fileAccessTime);
        const tm = SysTimeToFILETIME(fileModificationTime);
        alias TypeTuple!(GENERIC_WRITE,
                         0,
                         null,
                         OPEN_EXISTING,
                         FILE_ATTRIBUTE_NORMAL, HANDLE.init)
              defaults;
        auto h = CreateFileW(std.utf.toUTF16z(name), defaults);

        cenforce(h != INVALID_HANDLE_VALUE, name);

        scope(exit)
            cenforce(CloseHandle(h), name);

        cenforce(SetFileTime(h, null, &ta, &tm), name);
    }
    else version(Posix)
    {
        timeval[2] t = void;

        t[0] = fileAccessTime.toTimeVal();
        t[1] = fileModificationTime.toTimeVal();

        enforce(utimes(toStringz(name), t) == 0);
    }
}

/+
unittest
{
    write(deleteme, "a\n");
    scope(exit) { assert(exists(deleteme)); remove(deleteme); }
    SysTime ftc1, fta1, ftm1;
    getTimes(deleteme, ftc1, fta1, ftm1);
    enforce(collectException(setTimes("nonexistent", fta1, ftm1)));
    setTimes(deleteme, fta1 + dur!"seconds"(50), ftm1 + dur!"seconds"(50));
    SysTime ftc2, fta2, ftm2;
    getTimes(deleteme, ftc2, fta2, ftm2);
    assert(fta1 + dur!"seconds(50) == fta2, text(fta1 + dur!"seconds(50), "!=", fta2));
    assert(ftm1 + dur!"seconds(50) == ftm2);
}
+/


/++
    Remove directory and all of its content and subdirectories,
    recursively.

    Throws:
        $(D FileException) if there is an error (including if the given
        file is not a directory).
 +/
void rmdirRecurse(in char[] pathname)
{
    DirEntry de = dirEntry(pathname);

    rmdirRecurse(de);
}


/++
    Remove directory and all of its content and subdirectories,
    recursively.

    Throws:
        $(D FileException) if there is an error (including if the given
        file is not a directory).
 +/
void rmdirRecurse(ref DirEntry de)
{
    if(!de.isDir)
        throw new FileException(text("File ", de.name, " is not a directory"));

    if(de.isSymlink())
        remove(de.name);
    else
    {
        // all children, recursively depth-first
        foreach(DirEntry e; dirEntries(de.name, SpanMode.depth, false))
        {
            attrIsDir(e.linkAttributes) ? rmdir(e.name) : remove(e.name);
        }

        // the dir itself
        rmdir(de.name);
    }
}

version(Windows) unittest
{
    auto d = deleteme ~ r".dir\a\b\c\d\e\f\g";
    mkdirRecurse(d);
    rmdirRecurse(deleteme ~ ".dir");
    enforce(!exists(deleteme ~ ".dir"));
}

version(Posix) unittest
{
    auto d = "/tmp/deleteme/a/b/c/d/e/f/g";
    enforce(collectException(mkdir(d)));
    mkdirRecurse(d);
    core.sys.posix.unistd.symlink("/tmp/deleteme/a/b/c", "/tmp/deleteme/link");
    rmdirRecurse("/tmp/deleteme/link");
    enforce(exists(d));
    rmdirRecurse("/tmp/deleteme");
    enforce(!exists("/tmp/deleteme"));

    d = "/tmp/deleteme/a/b/c/d/e/f/g";
    mkdirRecurse(d);
    std.process.system("ln -sf /tmp/deleteme/a/b/c /tmp/deleteme/link");
    rmdirRecurse("/tmp/deleteme");
    enforce(!exists("/tmp/deleteme"));
}

unittest
{
    void[] buf;

    buf = new void[10];
    (cast(byte[])buf)[] = 3;
    if (exists("unittest_write.tmp")) remove("unittest_write.tmp");
    write("unittest_write.tmp", buf);
    void buf2[] = read("unittest_write.tmp");
    assert(buf == buf2);

    copy("unittest_write.tmp", "unittest_write2.tmp");
    buf2 = read("unittest_write2.tmp");
    assert(buf == buf2);

    remove("unittest_write.tmp");
    assert(!exists("unittest_write.tmp"));
    remove("unittest_write2.tmp");
    assert(!exists("unittest_write2.tmp"));
}

unittest
{
    _listDir(".", delegate bool (DirEntry * de)
    {
        version(Windows)
        {
            auto s = std.string.format("%s : c %s, w %s, a %s",
                                       de.name,
                                       de.timeCreated,
                                       de.timeLastModified,
                                       de.timeLastAccessed);
        }
        else version(Posix)
        {
            auto s = std.string.format("%s : c %s, w %s, a %s",
                                       de.name,
                                       de.timeStatusChanged,
                                       de.timeLastModified,
                                       de.timeLastAccessed);
        }

        return true;
    }
    );
}

/**
 * Dictates directory spanning policy for $(D_PARAM dirEntries) (see below).
 */
enum SpanMode
{
    /** Only spans one directory. */
    shallow,
    /** Spans the directory depth-first, i.e. the content of any
     subdirectory is spanned before that subdirectory itself. Useful
     e.g. when recursively deleting files.  */
    depth,
    /** Spans the directory breadth-first, i.e. the content of any
     subdirectory is spanned right after that subdirectory itself. */
    breadth,
}

private struct DirIteratorImpl
{
    SpanMode _mode;
    // Whether we should follow symlinked directories while iterating.
    // It also indicates whether we should avoid functions which call
    // stat (since we should only need lstat in this case and it would
    // be more efficient to not call stat in addition to lstat).
    bool _followSymlink;
    DirEntry _cur;
    Appender!(DirHandle[]) _stack;
    Appender!(DirEntry[]) _stashed; //used in depth first mode
    //stack helpers
    void pushExtra(DirEntry de){ _stashed.put(de); }
    //ditto
    bool hasExtra(){ return !_stashed.data.empty; }
    //ditto
    DirEntry popExtra()
    {
        DirEntry de;
        de = _stashed.data[$-1];
        _stashed.shrinkTo(_stashed.data.length - 1);
        return de;

    }
    version(Windows)
    {
        struct DirHandle
        {
            string dirpath;
            HANDLE h;
        }

        bool stepIn(string directory)
        {
            string search_pattern = buildPath(directory, "*.*");
            WIN32_FIND_DATAW findinfo;
            HANDLE h = FindFirstFileW(toUTF16z(search_pattern), &findinfo);
            cenforce(h != INVALID_HANDLE_VALUE, directory);
            _stack.put(DirHandle(directory, h));
            return toNext(false, &findinfo);
        }

        bool next()
        {
            if(_stack.data.empty)
                return false;
            WIN32_FIND_DATAW findinfo;
            return toNext(true, &findinfo);
        }

        bool toNext(bool fetch, WIN32_FIND_DATAW* findinfo)
        {
            if(fetch)
            {
                if(FindNextFileW(_stack.data[$-1].h, findinfo) == FALSE)
                {
                    popDirStack();
                    return false;
                }
            }
            while( std.string.wcscmp(findinfo.cFileName.ptr, ".") == 0
                    || std.string.wcscmp(findinfo.cFileName.ptr, "..") == 0)
                if(FindNextFileW(_stack.data[$-1].h, findinfo) == FALSE)
                {
                    popDirStack();
                    return false;
                }
            _cur._init(_stack.data[$-1].dirpath, findinfo);
            return true;
        }

        bool toNext(bool fetch, WIN32_FIND_DATA* findinfo)
        {
            if(fetch)
            {
                if(FindNextFileA(_stack.data[$-1].h, findinfo) == FALSE)
                {
                    popDirStack();
                    return false;
                }
            }
            while( core.stdc.string.strcmp(findinfo.cFileName.ptr, ".") == 0
                    || core.stdc.string.strcmp(findinfo.cFileName.ptr, "..") == 0)
                if(FindNextFileA(_stack.data[$-1].h, findinfo) == FALSE)
                {
                    popDirStack();
                    return false;
                }
            _cur._init(_stack.data[$-1].dirpath, findinfo);
            return true;
        }

        void popDirStack()
        {
            assert(!_stack.data.empty);
            FindClose(_stack.data[$-1].h);
            _stack.shrinkTo(_stack.data.length-1);
        }

        void releaseDirStack()
        {
            foreach( d;  _stack.data)
                FindClose(d.h);
        }

        bool mayStepIn()
        {
            return _followSymlink ? _cur.isDir : _cur.isDir && !_cur.isSymlink;
        }
    }
    else version(Posix)
    {
        struct DirHandle
        {
            string dirpath;
            DIR*   h;
        }

        bool stepIn(string directory)
        {
            auto h = cenforce(opendir(toStringz(directory)), directory);
            _stack.put(DirHandle(directory, h));
            return next();
        }

        bool next()
        {
            if(_stack.data.empty)
                return false;
            for(dirent* fdata; (fdata = readdir(_stack.data[$-1].h)) != null; )
            {
                // Skip "." and ".."
                if(core.stdc.string.strcmp(fdata.d_name.ptr, ".")  &&
                   core.stdc.string.strcmp(fdata.d_name.ptr, "..") )
                {
                    _cur._init(_stack.data[$-1].dirpath, fdata);
                    return true;
                }
            }
            popDirStack();
            return false;
        }

        void popDirStack()
        {
            assert(!_stack.data.empty);
            closedir(_stack.data[$-1].h);
            _stack.shrinkTo(_stack.data.length-1);
        }

        void releaseDirStack()
        {
            foreach( d;  _stack.data)
                closedir(d.h);
        }

        bool mayStepIn()
        {
            return _followSymlink ? _cur.isDir : attrIsDir(_cur.linkAttributes);
        }
    }

    this(string pathname, SpanMode mode, bool followSymlink)
    {
        _mode = mode;
        _followSymlink = followSymlink;
        _stack = appender(cast(DirHandle[])[]);
        if(_mode == SpanMode.depth)
            _stashed = appender(cast(DirEntry[])[]);
        if(stepIn(pathname))
        {
            if(_mode == SpanMode.depth)
                while(mayStepIn())
                {
                    auto thisDir = _cur;
                    if(stepIn(_cur.name))
                    {
                        pushExtra(thisDir);
                    }
                    else
                        break;
                }
        }
    }
    @property bool empty(){ return _stashed.data.empty && _stack.data.empty; }
    @property DirEntry front(){ return _cur; }
    void popFront()
    {
        switch(_mode)
        {
        case SpanMode.depth:
            if(next())
            {
                while(mayStepIn())
                {
                    auto thisDir = _cur;
                    if(stepIn(_cur.name))
                    {
                        pushExtra(thisDir);
                    }
                    else
                        break;
                }
            }
            else if(hasExtra())
                _cur = popExtra();
            break;
        case SpanMode.breadth:
            if(mayStepIn())
            {
                if(!stepIn(_cur.name))
                    while(!empty && !next()){}
            }
            else
                while(!empty && !next()){}
            break;
        default:
            next();
        }
    }

    ~this()
    {
        releaseDirStack();
    }
}

struct DirIterator
{
private:
    RefCounted!(DirIteratorImpl, RefCountedAutoInitialize.no) impl;
    this(string pathname, SpanMode mode, bool followSymlink)
    {
        impl = typeof(impl)(pathname, mode, followSymlink);
    }
public:
    @property bool empty(){ return impl.empty; }
    @property DirEntry front(){ return impl.front; }
    void popFront(){ impl.popFront(); }

}
/++
    Returns an input range of DirEntry that lazily iterates a given directory,
    also provides two ways of foreach iteration. The iteration variable can be of
    type $(D_PARAM string) if only the name is needed, or $(D_PARAM DirEntry)
    if additional details are needed. The span mode dictates the how the
    directory is traversed. The name of the each directory entry iterated
    contains the absolute path.

    Params:
        path = The directory to iterate over.
        mode = Whether the directory's sub-directories should be iterated
               over depth-first ($(D_PARAM depth)), breadth-first
               ($(D_PARAM breadth)), or not at all ($(D_PARAM shallow)).
        followSymlink = Whether symbolic links which point to directories
                         should be treated as directories and their contents
                         iterated over.

Examples:
--------------------
// Iterate a directory in depth
foreach (string name; dirEntries("destroy/me", SpanMode.depth))
{
 remove(name);
}
// Iterate a directory in breadth
foreach (string name; dirEntries(".", SpanMode.breadth))
{
 writeln(name);
}
// Iterate a directory and get detailed info about it
foreach (DirEntry e; dirEntries("dmd-testing", SpanMode.breadth))
{
 writeln(e.name, "\t", e.size);
}
// Iterate over all *.d files in current directory and all its subdirectories
auto dFiles = filter!`endsWith(a.name,".d")`(dirEntries(".",SpanMode.depth));
foreach(d; dFiles)
    writeln(d.name);
// Hook it up with std.parallelism to compile them all in parallel:
foreach(d; parallel(dFiles, 1)) //passes by 1 file to each thread
{
    string cmd = "dmd -c "  ~ d.name;
    writeln(cmd);
    std.process.system(cmd);
}
--------------------
//
 +/
auto dirEntries(string path, SpanMode mode, bool followSymlink = true)
{
    return DirIterator(path, mode, followSymlink);
}

unittest
{
    string testdir = "deleteme.dmd.unittest.std.file"; // needs to be relative
    mkdirRecurse(buildPath(testdir, "somedir"));
    scope(exit) rmdirRecurse(testdir);
    write(buildPath(testdir, "somefile"), null);
    write(buildPath(testdir, "somedir", "somedeepfile"), null);

    // testing range interface
    size_t equalEntries(string relpath, SpanMode mode)
    {
        auto len = enforce(walkLength(dirEntries(absolutePath(relpath), mode)));
        assert(walkLength(dirEntries(relpath, mode)) == len);
        assert(equal(
                   map!(q{std.path.absolutePath(a.name)})(dirEntries(relpath, mode)),
                   map!(q{a.name})(dirEntries(absolutePath(relpath), mode))));
        return len;
    }

    assert(equalEntries(testdir, SpanMode.shallow) == 2);
    assert(equalEntries(testdir, SpanMode.depth) == 3);
    assert(equalEntries(testdir, SpanMode.breadth) == 3);

    // testing opApply
    foreach (string name; dirEntries(testdir, SpanMode.breadth))
    {
        //writeln(name);
        assert(name.startsWith(testdir));
    }
    foreach (DirEntry e; dirEntries(absolutePath(testdir), SpanMode.breadth))
    {
        //writeln(name);
        assert(e.isFile || e.isDir, e.name);
    }
}

unittest
{
    //issue 7264
    foreach (string name; dirEntries(".", "*.d", SpanMode.breadth))
    {

    }
    foreach (entry; dirEntries(".", SpanMode.breadth))
    {
        static assert(is(typeof(entry) == DirEntry));
    }
    //issue 7138
    auto a = array(dirEntries(".", SpanMode.shallow));
}

/++
    Convenience wrapper for filtering file names with a glob pattern.

    Params:
        path = The directory to iterate over.
        pattern  = String with wildcards, such as $(RED "*.d"). The supported
                   wildcard strings are described under
                   $(XREF path, globMatch).
        mode = Whether the directory's sub-directories should be iterated
               over depth-first ($(D_PARAM depth)), breadth-first
               ($(D_PARAM breadth)), or not at all ($(D_PARAM shallow)).
        followSymlink = Whether symbolic links which point to directories
                         should be treated as directories and their contents
                         iterated over.

Examples:
--------------------
// Iterate over all D source files in current directory and all its
// subdirectories
auto dFiles = dirEntries(".","*.{d,di}",SpanMode.depth);
foreach(d; dFiles)
    writeln(d.name);
--------------------
//
 +/
auto dirEntries(string path, string pattern, SpanMode mode,
    bool followSymlink = true)
{
    bool f(DirEntry de) { return globMatch(baseName(de.name), pattern); }
    return filter!f(DirIterator(path, mode, followSymlink));
}

/++
    Returns a DirEntry for the given file (or directory).

    Params:
        name = The file (or directory) to get a DirEntry for.

    Throws:
        $(D FileException) if the file does not exist.
 +/
DirEntry dirEntry(in char[] name)
{
    if(!name.exists)
        throw new FileException(text("File ", name, " does not exist."));

    DirEntry dirEntry;

    dirEntry._init(name);

    return dirEntry;
}

//Test dirEntry with a directory.
unittest
{
    auto before = Clock.currTime();
    Thread.sleep(dur!"seconds"(2));
    immutable path = deleteme ~ "_dir";
    scope(exit) { if(path.exists) rmdirRecurse(path); }

    mkdir(path);
    Thread.sleep(dur!"seconds"(2));
    auto de = dirEntry(path);
    assert(de.name == path);
    assert(de.isDir);
    assert(!de.isFile);
    assert(!de.isSymlink);

    assert(de.isDir == path.isDir);
    assert(de.isFile == path.isFile);
    assert(de.isSymlink == path.isSymlink);
    assert(de.size == path.getSize());
    assert(de.attributes == getAttributes(path));
    assert(de.linkAttributes == getLinkAttributes(path));

    auto now = Clock.currTime();
    scope(failure) writefln("[%s] [%s] [%s] [%s]", before, de.timeLastAccessed, de.timeLastModified, now);
    assert(de.timeLastAccessed > before);
    assert(de.timeLastAccessed < now);
    assert(de.timeLastModified > before);
    assert(de.timeLastModified < now);

    assert(attrIsDir(de.attributes));
    assert(attrIsDir(de.linkAttributes));
    assert(!attrIsFile(de.attributes));
    assert(!attrIsFile(de.linkAttributes));
    assert(!attrIsSymlink(de.attributes));
    assert(!attrIsSymlink(de.linkAttributes));

    version(Windows)
    {
        assert(de.timeCreated > before);
        assert(de.timeCreated < now);
    }
    else version(Posix)
    {
        assert(de.timeStatusChanged > before);
        assert(de.timeStatusChanged < now);
        assert(de.attributes == de.statBuf.st_mode);
    }
}

//Test dirEntry with a file.
unittest
{
    auto before = Clock.currTime();
    Thread.sleep(dur!"seconds"(2));
    immutable path = deleteme ~ "_file";
    scope(exit) { if(path.exists) remove(path); }

    write(path, "hello world");
    Thread.sleep(dur!"seconds"(2));
    auto de = dirEntry(path);
    assert(de.name == path);
    assert(!de.isDir);
    assert(de.isFile);
    assert(!de.isSymlink);

    assert(de.isDir == path.isDir);
    assert(de.isFile == path.isFile);
    assert(de.isSymlink == path.isSymlink);
    assert(de.size == path.getSize());
    assert(de.attributes == getAttributes(path));
    assert(de.linkAttributes == getLinkAttributes(path));

    auto now = Clock.currTime();
    scope(failure) writefln("[%s] [%s] [%s] [%s]", before, de.timeLastAccessed, de.timeLastModified, now);
    assert(de.timeLastAccessed > before);
    assert(de.timeLastAccessed < now);
    assert(de.timeLastModified > before);
    assert(de.timeLastModified < now);

    assert(!attrIsDir(de.attributes));
    assert(!attrIsDir(de.linkAttributes));
    assert(attrIsFile(de.attributes));
    assert(attrIsFile(de.linkAttributes));
    assert(!attrIsSymlink(de.attributes));
    assert(!attrIsSymlink(de.linkAttributes));

    version(Windows)
    {
        assert(de.timeCreated > before);
        assert(de.timeCreated < now);
    }
    else version(Posix)
    {
        assert(de.timeStatusChanged > before);
        assert(de.timeStatusChanged < now);
        assert(de.attributes == de.statBuf.st_mode);
    }
}

//Test dirEntry with a symlink to a directory.
version(linux) unittest
{
    auto before = Clock.currTime();
    Thread.sleep(dur!"seconds"(2));
    immutable orig = deleteme ~ "_dir";
    mkdir(orig);
    immutable path = deleteme ~ "_slink";
    scope(exit) { if(orig.exists) rmdirRecurse(orig); }
    scope(exit) { if(path.exists) remove(path); }

    core.sys.posix.unistd.symlink((orig ~ "\0").ptr, (path ~ "\0").ptr);
    Thread.sleep(dur!"seconds"(2));
    auto de = dirEntry(path);
    assert(de.name == path);
    assert(de.isDir);
    assert(!de.isFile);
    assert(de.isSymlink);

    assert(de.isDir == path.isDir);
    assert(de.isFile == path.isFile);
    assert(de.isSymlink == path.isSymlink);
    assert(de.size == path.getSize());
    assert(de.attributes == getAttributes(path));
    assert(de.linkAttributes == getLinkAttributes(path));

    auto now = Clock.currTime();
    scope(failure) writefln("[%s] [%s] [%s] [%s]", before, de.timeLastAccessed, de.timeLastModified, now);
    assert(de.timeLastAccessed > before);
    assert(de.timeLastAccessed < now);
    assert(de.timeLastModified > before);
    assert(de.timeLastModified < now);

    assert(attrIsDir(de.attributes));
    assert(!attrIsDir(de.linkAttributes));
    assert(!attrIsFile(de.attributes));
    assert(!attrIsFile(de.linkAttributes));
    assert(!attrIsSymlink(de.attributes));
    assert(attrIsSymlink(de.linkAttributes));

    assert(de.timeStatusChanged > before);
    assert(de.timeStatusChanged < now);
    assert(de.attributes == de.statBuf.st_mode);
}

//Test dirEntry with a symlink to a file.
version(linux) unittest
{
    auto before = Clock.currTime();
    Thread.sleep(dur!"seconds"(2));
    immutable orig = deleteme ~ "_file";
    write(orig, "hello world");
    immutable path = deleteme ~ "_slink";
    scope(exit) { if(orig.exists) remove(orig); }
    scope(exit) { if(path.exists) remove(path); }

    core.sys.posix.unistd.symlink((orig ~ "\0").ptr, (path ~ "\0").ptr);
    Thread.sleep(dur!"seconds"(2));
    auto de = dirEntry(path);
    assert(de.name == path);
    assert(!de.isDir);
    assert(de.isFile);
    assert(de.isSymlink);

    assert(de.isDir == path.isDir);
    assert(de.isFile == path.isFile);
    assert(de.isSymlink == path.isSymlink);
    assert(de.size == path.getSize());
    assert(de.attributes == getAttributes(path));
    assert(de.linkAttributes == getLinkAttributes(path));

    auto now = Clock.currTime();
    scope(failure) writefln("[%s] [%s] [%s] [%s]", before, de.timeLastAccessed, de.timeLastModified, now);
    assert(de.timeLastAccessed > before);
    assert(de.timeLastAccessed < now);
    assert(de.timeLastModified > before);
    assert(de.timeLastModified < now);

    assert(!attrIsDir(de.attributes));
    assert(!attrIsDir(de.linkAttributes));
    assert(attrIsFile(de.attributes));
    assert(!attrIsFile(de.linkAttributes));
    assert(!attrIsSymlink(de.attributes));
    assert(attrIsSymlink(de.linkAttributes));

    assert(de.timeStatusChanged > before);
    assert(de.timeStatusChanged < now);
    assert(de.attributes == de.statBuf.st_mode);
}


/**
Reads an entire file into an array.

Example:
----
// Load file; each line is an int followed by comma, whitespace and a
// double.
auto a = slurp!(int, double)("filename", "%s, %s");
----
 */
Select!(Types.length == 1, Types[0][], Tuple!(Types)[])
slurp(Types...)(string filename, in char[] format)
{
    typeof(return) result;
    auto app = appender!(typeof(return))();
    ElementType!(typeof(return)) toAdd;
    auto f = File(filename);
    scope(exit) f.close();
    foreach (line; f.byLine())
    {
        formattedRead(line, format, &toAdd);
        enforce(line.empty,
                text("Trailing characters at the end of line: `", line,
                        "'"));
        app.put(toAdd);
    }
    return app.data;
}

unittest
{
    // Tuple!(int, double)[] x;
    // auto app = appender(&x);
    write(deleteme, "12 12.25\n345 1.125");
    scope(exit) { assert(exists(deleteme)); remove(deleteme); }
    auto a = slurp!(int, double)(deleteme, "%s %s");
    assert(a.length == 2);
    assert(a[0] == tuple(12, 12.25));
    assert(a[1] == tuple(345, 1.125));
}


/++
    $(RED Scheduled for deprecation.
          Please use $(D dirEntries) instead.)

    Returns the contents of the given directory.

    The names in the contents do not include the pathname.

    Throws:
        $(D FileException) on error.

Examples:
    This program lists all the files and subdirectories in its
    path argument.
--------------------
import std.stdio;
import std.file;

void main(string[] args)
{
    auto dirs = std.file.listDir(args[1]);

    foreach(d; dirs)
        writefln(d);
}
--------------------
 +/
string[] listDir(C)(in C[] pathname)
{
    auto result = appender!(string[])();

    bool listing(string filename)
    {
        result.put(filename);
        return true; // continue
    }

    _listDir(pathname, &listing);

    return result.data;
}

unittest
{
    assert(listDir(".").length > 0);
}


/++
    $(RED Scheduled for deprecation.
          Please use $(D dirEntries) instead.)

    Returns all the files in the directory and its sub-directories
    which match pattern or regular expression r.

    Params:
        pathname = The path of the directory to search.
        pattern  = String with wildcards, such as $(RED "*.d"). The supported
                   wildcard strings are described under fnmatch() in
                   $(LINK2 std_path.html, std.path).
        r        = Regular expression, for more powerful pattern matching.
        followSymlink = Whether symbolic links which point to directories
                         should be treated as directories and their contents
                         iterated over. Ignored on Windows.

Examples:
    This program lists all the files with a "d" extension in
    the path passed as the first argument.
--------------------
import std.stdio;
import std.file;

void main(string[] args)
{
  auto d_source_files = std.file.listDir(args[1], "*.d");

  foreach(d; d_source_files)
      writefln(d);
}
--------------------

    A regular expression version that searches for all files with "d" or
    "obj" extensions:
--------------------
import std.stdio;
import std.file;
import std.regexp;

void main(string[] args)
{
  auto d_source_files = std.file.listDir(args[1], RegExp(r"\.(d|obj)$"));

  foreach(d; d_source_files)
      writefln(d);
}
--------------------
 +/
string[] listDir(C, U)(in C[] pathname, U filter, bool followSymlink = true)
    if(is(C : char) && !is(U: bool delegate(string filename)))
{
    import std.regexp;
    auto result = appender!(string[])();
    bool callback(DirEntry* de)
    {
        if(followSymlink ? de.isDir : attrIsDir(de.linkAttributes))
        {
            _listDir(de.name, &callback);
        }
        else
        {
            static if(is(U : const(C[])))
            {//pattern version
                if(std.path.fnmatch(de.name, filter))
                    result.put(de.name);
            }
            else static if(is(U : RegExp))
            {//RegExp version

                if(filter.test(de.name))
                    result.put(de.name);
            }
            else
                static assert(0,"There is no version of listDir that takes " ~ U.stringof);
        }
        return true; // continue
    }

    _listDir(pathname, &callback);

    return result.data;
}

/******************************************************
 * $(RED Scheduled for deprecation.
 *       Please use $(D dirEntries) instead.)
 *
 * For each file and directory name in pathname[],
 * pass it to the callback delegate.
 *
 * Params:
 *        callback =        Delegate that processes each
 *                        filename in turn. Returns true to
 *                        continue, false to stop.
 * Example:
 *        This program lists all the files in its
 *        path argument, including the path.
 * ----
 * import std.stdio;
 * import std.path;
 * import std.file;
 *
 * void main(string[] args)
 * {
 *    auto pathname = args[1];
 *    string[] result;
 *
 *    bool listing(string filename)
 *    {
 *      result ~= buildPath(pathname, filename);
 *      return true; // continue
 *    }
 *
 *    listdir(pathname, &listing);
 *
 *    foreach (name; result)
 *      writefln("%s", name);
 * }
 * ----
 */
void listDir(C, U)(in C[] pathname, U callback)
    if(is(C : char) && is(U: bool delegate(string filename)))
{
    _listDir(pathname, callback);
}


//==============================================================================
// Private Section.
//==============================================================================
private:


void _listDir(in char[] pathname, bool delegate(string filename) callback)
{
    bool listing(DirEntry* de)
    {
        return callback(de.name.baseName);
    }

    _listDir(pathname, &listing);
}


version(Windows)
{
    void _listDir(in char[] pathname, bool delegate(DirEntry* de) callback)
    {
        DirEntry de;
        auto c = buildPath(pathname, "*.*");

        WIN32_FIND_DATAW fileinfo;

        auto h = FindFirstFileW(std.utf.toUTF16z(c), &fileinfo);
        if(h == INVALID_HANDLE_VALUE)
            return;

        scope(exit) FindClose(h);

        do
        {
            // Skip "." and ".."
            if(std.string.wcscmp(fileinfo.cFileName.ptr, ".") == 0 ||
               std.string.wcscmp(fileinfo.cFileName.ptr, "..") == 0)
            {
                continue;
            }

            de._init(pathname, &fileinfo);

            if(!callback(&de))
                break;

        } while(FindNextFileW(h, &fileinfo) != FALSE);
    }
}
else version(Posix)
{
    void _listDir(in char[] pathname, bool delegate(DirEntry* de) callback)
    {
        auto h = cenforce(opendir(toStringz(pathname)), pathname);
        scope(exit) closedir(h);

        DirEntry de;

        for(dirent* fdata; (fdata = readdir(h)) != null; )
        {
            // Skip "." and ".."
            if(!core.stdc.string.strcmp(fdata.d_name.ptr, ".") ||
               !core.stdc.string.strcmp(fdata.d_name.ptr, ".."))
            {
                continue;
            }

            de._init(pathname, fdata);

            if(!callback(&de))
                break;
        }
    }
}<|MERGE_RESOLUTION|>--- conflicted
+++ resolved
@@ -1927,13 +1927,7 @@
             return (attributes & FILE_ATTRIBUTE_DIRECTORY) != 0;
         }
 
-<<<<<<< HEAD
-        @property bool isFile() const
-=======
-        deprecated alias isDir isdir;
-
         @property bool isFile() const pure nothrow
->>>>>>> b1105650
         {
             //Are there no options in Windows other than directory and file?
             //If there are, then this probably isn't the best way to determine
@@ -1941,13 +1935,7 @@
             return !isDir;
         }
 
-<<<<<<< HEAD
-        @property bool isSymlink() const
-=======
-        deprecated alias isFile isfile;
-
         @property bool isSymlink() const pure nothrow
->>>>>>> b1105650
         {
             return (attributes & FILE_ATTRIBUTE_REPARSE_POINT) != 0;
         }
@@ -1957,44 +1945,17 @@
             return _size;
         }
 
-<<<<<<< HEAD
-        @property SysTime timeCreated() const
-=======
-        deprecated @property d_time creationTime() const
-        {
-            return sysTimeToDTime(_timeCreated);
-        }
-
         @property SysTime timeCreated() const pure nothrow
->>>>>>> b1105650
         {
             return cast(SysTime)_timeCreated;
         }
 
-<<<<<<< HEAD
-        @property SysTime timeLastAccessed() const
-=======
-        deprecated @property d_time lastAccessTime() const
-        {
-            return sysTimeToDTime(_timeLastAccessed);
-        }
-
         @property SysTime timeLastAccessed() const pure nothrow
->>>>>>> b1105650
         {
             return cast(SysTime)_timeLastAccessed;
         }
 
-<<<<<<< HEAD
-        @property SysTime timeLastModified() const
-=======
-        deprecated @property d_time lastWriteTime() const
-        {
-            return sysTimeToDTime(_timeLastModified);
-        }
-
         @property SysTime timeLastModified() const pure nothrow
->>>>>>> b1105650
         {
             return cast(SysTime)_timeLastModified;
         }
